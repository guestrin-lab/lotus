--- conflicted
+++ resolved
@@ -183,11 +183,8 @@
                 sampling_percentage (float): The percentage of the data to sample when cascading. Defaults to 0.1.
                 failure_probability (float): The failure probability when cascading. Defaults to 0.2.
             return_stats (bool): Whether to return statistics. Defaults to False.
-<<<<<<< HEAD
-=======
             additional_cot_instructions (str): Additional instructions for the CoT. Defaults to "".
 
->>>>>>> 9e92b05c
         Returns:
             pd.DataFrame | tuple[pd.DataFrame, dict[str, Any]]: The filtered dataframe or a tuple containing the filtered dataframe and statistics.
         """
@@ -196,11 +193,7 @@
                 "The language model must be an instance of LM. Please configure a valid language model using lotus.settings.configure()"
             )
 
-<<<<<<< HEAD
         stats: dict[str, Any] = {}
-=======
-        stats: dict[str, float] = {}
->>>>>>> 9e92b05c
         lotus.logger.debug(user_instruction)
         col_li = lotus.nl_expression.parse_cols(user_instruction)
         lotus.logger.debug(col_li)
@@ -370,11 +363,8 @@
                     strategy=strategy,
                     safe_mode=safe_mode,
                     progress_bar_desc="Running predicate evals with oracle LM",
-<<<<<<< HEAD
                     logprobs=return_stats,
-=======
                     additional_cot_instructions=additional_cot_instructions,
->>>>>>> 9e92b05c
                 )
 
                 if return_stats and large_output.logprobs:
@@ -404,35 +394,24 @@
                 safe_mode=safe_mode,
                 show_progress_bar=True,
                 progress_bar_desc=progress_bar_desc,
-<<<<<<< HEAD
                 logprobs=return_stats,  # stats includes logprobs
-=======
                 additional_cot_instructions=additional_cot_instructions,
->>>>>>> 9e92b05c
             )
             outputs = output.outputs
             raw_outputs = output.raw_outputs
             explanations = output.explanations
 
-<<<<<<< HEAD
             if return_stats:
                 assert output.logprobs is not None, "logprobs must be returned to get stats"
                 formatted_logprobs = lotus.settings.lm.format_logprobs_for_filter_cascade(output.logprobs)
                 stats["probs"] = formatted_logprobs.true_probs
 
-        # find indices where output is True
-        ids = [i for i, x in enumerate(outputs) if x]
-        idx_ids = [self._obj.index[i] for i, x in enumerate(outputs) if x]
-        lotus.logger.debug(f"ids: {ids}")
-        lotus.logger.debug(f"idx_ids: {idx_ids}")
-=======
         if not return_all:
             # find indices where output is True
             ids = [i for i, x in enumerate(outputs) if x]
             idx_ids = [self._obj.index[i] for i, x in enumerate(outputs) if x]
             lotus.logger.debug(f"ids: {ids}")
             lotus.logger.debug(f"idx_ids: {idx_ids}")
->>>>>>> 9e92b05c
 
             [outputs[i] for i in ids]
             filtered_explanations = [explanations[i] for i in ids]
