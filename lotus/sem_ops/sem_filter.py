--- conflicted
+++ resolved
@@ -384,26 +384,14 @@
             new_df = self._obj.iloc[ids]
             new_df.attrs["index_dirs"] = self._obj.attrs.get("index_dirs", None)
         else:
-<<<<<<< HEAD
-
-=======
->>>>>>> c4c22d1e
             def get_out_col_name(df, col_name):
                 if col_name in df.columns:
                     i = 1
                     while f"{col_name}_{i}" in new_df.columns:
-<<<<<<< HEAD
-                        i += 1
-                    return f"{col_name}_{i}"
-                else:
-                    return col_name
-
-=======
                         i +=1
                     return f"{col_name}_{i}"
                 else:
                     return col_name
->>>>>>> c4c22d1e
             new_df = self._obj.copy()
             new_df[get_out_col_name(new_df, "filter_label")] = outputs
             filtered_explanations = explanations
