from typing import Any

import numpy as np
import pandas as pd
from numpy.typing import NDArray

import lotus
from lotus.cache import operator_cache
from lotus.models import LM
from lotus.templates import task_instructions
from lotus.types import (
    CascadeArgs,
    DemonstrationConfig,
    LMOutput,
    LogprobsForFilterCascade,
    ProxyModel,
    ReasoningStrategy,
    SemanticFilterOutput,
)
from lotus.utils import show_safe_mode

from .cascade_utils import calibrate_llm_logprobs, importance_sampling, learn_cascade_thresholds
from .demonstration_bootstrap import bootstrap_demonstrations_for_filter
from .postprocessors import filter_postprocess


def sem_filter(
    docs: list[dict[str, Any]],
    model: lotus.models.LM,
    user_instruction: str,
    default: bool = True,
    examples_multimodal_data: list[dict[str, Any]] | None = None,
    examples_answers: list[bool] | None = None,
    cot_reasoning: list[str] | None = None,
    strategy: ReasoningStrategy | None = None,
    demonstration_config: DemonstrationConfig | None = None,
    logprobs: bool = False,
    safe_mode: bool = False,
    show_progress_bar: bool = True,
    progress_bar_desc: str = "Filtering",
    additional_cot_instructions: str = "",
) -> SemanticFilterOutput:
    """
    Filters a list of documents based on a natural language instruction using a language model.

    This function applies a natural language filter condition to each document in the
    input list, returning boolean values indicating whether each document passes the filter.
    It supports few-shot learning through examples and various reasoning strategies.

    Args:
<<<<<<< HEAD
        docs (list[dict[str, Any]]): The list of documents to filter. Each document is a tuple of text and images.
        model (lotus.models.LM): The language model used for filtering.
        user_instruction (str): The user instruction for filtering.
        default (bool): The default value for filtering in case of parsing errors. Defaults to True.
        examples_multimodal_data (list[dict[str, Any]] | None): The text for examples. Defaults to None.
        examples_answers (list[bool] | None): The answers for examples. Defaults to None.
        cot_reasoning (list[str] | None): The reasoning for CoT. Defaults to None.
        strategy (ReasoningStrategyType): The reasoning strategy to use. Can be CoT, Demonstrations, or both combined.
        demonstration_config (DemonstrationConfig | None): Configuration for demonstration bootstrapping.
        logprobs (bool): Whether to return log probabilities. Defaults to False.
        additional_cot_instructions (str): Additional instructions for the CoT. Defaults to "".
=======
        docs (list[dict[str, Any]]): The list of documents to filter. Each document
            should be a dictionary containing multimodal information (text, images, etc.).
        model (lotus.models.LM): The language model instance to use for filtering.
            Must be properly configured with appropriate API keys and settings.
        user_instruction (str): The natural language instruction that defines the
            filter condition. Should describe what criteria documents must meet.
        default (bool, optional): The default value to use when the model output
            cannot be parsed as a boolean. Defaults to True.
        examples_multimodal_data (list[dict[str, Any]] | None, optional): Example
            documents for few-shot learning. Each example should have the same
            structure as the input docs. Defaults to None.
        examples_answers (list[bool] | None, optional): Expected boolean outputs for
            the example documents. Should have the same length as examples_multimodal_data.
            Defaults to None.
        cot_reasoning (list[str] | None, optional): Chain-of-thought reasoning
            for the example documents. Used when strategy includes COT reasoning.
            Defaults to None.
        strategy (ReasoningStrategy | None, optional): The reasoning strategy to use.
            Can be None, COT, or ZS_COT. Defaults to None.
        logprobs (bool, optional): Whether to return log probabilities for the
            model outputs. Useful for confidence estimation. Defaults to False.
        safe_mode (bool, optional): Whether to enable safe mode with cost estimation.
            Defaults to False.
        show_progress_bar (bool, optional): Whether to show a progress bar during
            processing. Defaults to True.
        progress_bar_desc (str, optional): Description for the progress bar.
            Defaults to "Filtering".
        additional_cot_instructions (str, optional): Additional instructions for
            chain-of-thought reasoning. Defaults to "".
>>>>>>> 30700dd0

    Returns:
        SemanticFilterOutput: An object containing the boolean filter outputs, raw
            outputs, explanations (if applicable), and log probabilities (if requested).

    Raises:
        ValueError: If the model is not properly configured or if there are
            issues with the input parameters.

    Example:
        >>> docs = [{"text": "Positive review"}, {"text": "Negative review"}]
        >>> model = LM(model="gpt-4o")
        >>> result = sem_filter(docs, model, "Is this a positive sentiment?")
        >>> print(result.outputs)  # [True, False]
    """

    # Handle demonstration bootstrapping
    if (
        strategy in [ReasoningStrategy.Demonstrations, ReasoningStrategy.CoT_Demonstrations]
        and demonstration_config
        and demonstration_config.bootstrap
    ):
        oracle_model = None
        if demonstration_config.oracle_model:
            oracle_model = LM(model=demonstration_config.oracle_model)

        examples_multimodal_data, examples_answers, cot_reasoning = bootstrap_demonstrations_for_filter(
            docs, user_instruction, demonstration_config, oracle_model
        )
    elif (
        strategy in [ReasoningStrategy.Demonstrations, ReasoningStrategy.CoT_Demonstrations]
        and demonstration_config
        and demonstration_config.examples is not None
    ):
        examples_df = demonstration_config.examples
        assert "Answer" in examples_df.columns, "Answer must be a column in examples dataframe"

        examples_multimodal_data = task_instructions.df2multimodal_info(examples_df, list(examples_df.columns))
        examples_answers = examples_df["Answer"].tolist()

        if strategy == ReasoningStrategy.CoT_Demonstrations and "Reasoning" in examples_df.columns:
            cot_reasoning = examples_df["Reasoning"].tolist()
        elif strategy == ReasoningStrategy.CoT_Demonstrations:
            cot_reasoning = ["Reasoning omitted"] * len(examples_answers) if examples_answers else []

    inputs = []
    for doc in docs:
        prompt = lotus.templates.task_instructions.filter_formatter(
            model,
            doc,
            user_instruction,
            examples_multimodal_data,
            examples_answers,
            cot_reasoning,
            strategy,
            reasoning_instructions=additional_cot_instructions,
        )
        lotus.logger.debug(f"input to model: {prompt}")
        inputs.append(prompt)
    kwargs: dict[str, Any] = {"logprobs": logprobs}

    if safe_mode:
        estimated_total_calls = len(docs)
        estimated_total_cost = sum(model.count_tokens(input) for input in inputs)
        show_safe_mode(estimated_total_cost, estimated_total_calls)

    lm_output: LMOutput = model(
        inputs, show_progress_bar=show_progress_bar, progress_bar_desc=progress_bar_desc, **kwargs
    )

    postprocess_output = filter_postprocess(lm_output.outputs, model, default)
    lotus.logger.debug(f"outputs: {postprocess_output.outputs}")
    lotus.logger.debug(f"raw_outputs: {postprocess_output.raw_outputs}")
    lotus.logger.debug(f"explanations: {postprocess_output.explanations}")

    if safe_mode:
        model.print_total_usage()

    return SemanticFilterOutput(
        raw_outputs=postprocess_output.raw_outputs,
        outputs=postprocess_output.outputs,
        explanations=postprocess_output.explanations,
        logprobs=lm_output.logprobs if logprobs else None,
    )


def learn_filter_cascade_thresholds(
    sample_multimodal_data: list[dict[str, Any]],
    lm: lotus.models.LM,
    formatted_usr_instr: str,
    default: bool,
    cascade_args: CascadeArgs,
    proxy_scores: list[float],
    sample_correction_factors: NDArray[np.float64],
    examples_multimodal_data: list[dict[str, Any]] | None = None,
    examples_answers: list[bool] | None = None,
    cot_reasoning: list[str] | None = None,
    strategy: ReasoningStrategy | None = None,
    additional_cot_instructions: str = "",
) -> tuple[float, float]:
    """
    Automatically learns optimal cascade thresholds for filter operations.

    This function uses a sample of data to determine the best threshold values
    for cascade filtering, which combines a fast proxy model with a more accurate
    but slower language model. It searches across different threshold combinations
    to find the one that gives the best accuracy.

    Args:
        sample_multimodal_data (list[dict[str, Any]]): Sample documents to use
            for threshold learning. Should be representative of the full dataset.
        lm (lotus.models.LM): The language model to use as the oracle for
            determining ground truth labels.
        formatted_usr_instr (str): The formatted user instruction for filtering.
        default (bool): The default value to use when parsing fails.
        cascade_args (CascadeArgs): Configuration arguments for the cascade
            including recall target, precision target, sampling percentage, etc.
        proxy_scores (list[float]): Scores from the proxy model for each sample.
            Should have the same length as sample_multimodal_data.
        sample_correction_factors (NDArray[np.float64]): Correction factors for
            importance sampling. Should have the same length as sample_multimodal_data.
        examples_multimodal_data (list[dict[str, Any]] | None, optional): Example
            documents for few-shot learning. Defaults to None.
        examples_answers (list[bool] | None, optional): Expected boolean outputs
            for the example documents. Defaults to None.
        cot_reasoning (list[str] | None, optional): Chain-of-thought reasoning
            for the example documents. Defaults to None.
        strategy (ReasoningStrategy | None, optional): The reasoning strategy to use.
            Defaults to None.
        additional_cot_instructions (str, optional): Additional instructions for
            chain-of-thought reasoning. Defaults to "".

    Returns:
        tuple[float, float]: A tuple containing the learned low and high thresholds
            for the cascade filter.

    Raises:
        Exception: If there's an error during the threshold learning process.

    Example:
        >>> sample_data = [{"text": "doc1"}, {"text": "doc2"}]
        >>> proxy_scores = [0.8, 0.3]
        >>> thresholds = learn_filter_cascade_thresholds(
        ...     sample_data, model, "Is positive?", True, cascade_args,
        ...     proxy_scores, correction_factors
        ... )
        >>> print(thresholds)  # (0.3, 0.8)
    """

    try:
        large_outputs = sem_filter(
            sample_multimodal_data,
            lm,
            formatted_usr_instr,
            default=default,
            examples_multimodal_data=examples_multimodal_data,
            examples_answers=examples_answers,
            cot_reasoning=cot_reasoning,
            strategy=strategy,
            demonstration_config=None,  # No demonstration config for threshold learning
            safe_mode=False,
            progress_bar_desc="Running oracle for threshold learning",
            additional_cot_instructions=additional_cot_instructions,
        ).outputs

        best_combination, _ = learn_cascade_thresholds(
            proxy_scores=proxy_scores,
            oracle_outputs=large_outputs,
            sample_correction_factors=sample_correction_factors,
            cascade_args=cascade_args,
        )

        lotus.logger.info(f"Learned cascade thresholds: {best_combination}")
        return best_combination

    except Exception as e:
        lotus.logger.error(f"Error while learning filter cascade thresholds: {e}")
        raise e


@pd.api.extensions.register_dataframe_accessor("sem_filter")
class SemFilterDataframe:
    """
    DataFrame accessor for semantic filtering operations.

    This class provides a pandas DataFrame accessor that enables semantic
    filtering over DataFrame content using natural language instructions.
    It supports few-shot learning through examples and cascade filtering
    for improved performance.

    The accessor can be used directly on any pandas DataFrame:
        df.sem_filter("Is this a positive sentiment?")
    """

    def __init__(self, pandas_obj: Any):
        """
        Initialize the semantic filtering accessor.

        Args:
            pandas_obj (Any): The pandas DataFrame object to attach the accessor to.
        """
        self._validate(pandas_obj)
        self._obj = pandas_obj

    @staticmethod
    def _validate(obj: Any) -> None:
        """
        Validate that the object is a pandas DataFrame.

        Args:
            obj (Any): The object to validate.

        Raises:
            AttributeError: If the object is not a pandas DataFrame.
        """
        # verify that the Series has the correct type
        if not isinstance(obj, pd.DataFrame):
            raise AttributeError("Must be a DataFrame")

    @operator_cache
    def __call__(
        self,
        user_instruction: str,
        return_raw_outputs: bool = False,
        return_explanations: bool = False,
        return_all: bool = False,
        default: bool = True,
        suffix: str = "_filter",
        examples: pd.DataFrame | None = None,
        helper_examples: pd.DataFrame | None = None,
        strategy: ReasoningStrategy | None = None,
        demonstration_config: DemonstrationConfig | None = None,
        cascade_args: CascadeArgs | None = None,
        return_stats: bool = False,
        safe_mode: bool = False,
        progress_bar_desc: str = "Filtering",
        additional_cot_instructions: str = "",
    ) -> pd.DataFrame | tuple[pd.DataFrame, dict[str, Any]]:
        """
        Apply semantic filtering over a DataFrame.

        This method performs semantic filtering on the DataFrame content using
        a natural language instruction. It can process specific columns identified
        in the instruction and supports few-shot learning through examples.

        Args:
            user_instruction (str): The natural language instruction that defines
                the filter condition. Should describe what criteria rows must meet.
            return_raw_outputs (bool, optional): Whether to include raw model
                outputs in the output DataFrame. Useful for debugging.
                Defaults to False.
            return_explanations (bool, optional): Whether to include explanations
                in the output DataFrame. Useful for debugging and understanding
                model reasoning, when using chain-of-thought. Defaults to False.
            return_all (bool, optional): Whether to return all rows (including
                filtered out ones) or only the rows that pass the filter.
                Defaults to False.
            default (bool, optional): The default value to use when the model
                output cannot be parsed as a boolean. Defaults to True.
            suffix (str, optional): The suffix for the output column names.
                Defaults to "_filter".
            examples (pd.DataFrame | None, optional): Example DataFrame for
                few-shot learning. Should have the same column structure as the
                input DataFrame plus an "Answer" column. Defaults to None.
            helper_examples (pd.DataFrame | None, optional): Additional helper
                examples for cascade filtering. Defaults to None.
            strategy (ReasoningStrategy | None, optional): The reasoning strategy
                to use. Can be None, COT, or ZS_COT. Defaults to None.
            cascade_args (CascadeArgs | None, optional): Configuration for cascade
                filtering. Includes parameters like recall_target, precision_target,
                sampling_percentage, and failure_probability. Defaults to None.
            return_stats (bool, optional): Whether to return filtering statistics
                along with the filtered DataFrame. Defaults to False.
            safe_mode (bool, optional): Whether to enable safe mode with cost
                estimation. Defaults to False.
            progress_bar_desc (str, optional): Description for the progress bar.
                Defaults to "Filtering".
            additional_cot_instructions (str, optional): Additional instructions
                for chain-of-thought reasoning. Defaults to "".

        Returns:
            pd.DataFrame | tuple[pd.DataFrame, dict[str, Any]]: A DataFrame
                containing the original data plus the filter results, or a tuple
                containing the DataFrame and statistics if return_stats is True.

        Raises:
            ValueError: If the language model is not configured, if specified
                columns don't exist in the DataFrame, or if the examples DataFrame
                doesn't have the required "Answer" column.

        Example:
            >>> import pandas as pd
            >>> import lotus
            >>> from lotus.models import LM
            >>> lotus.settings.configure(lm=LM(model="gpt-4o-mini"))

            >>> df = pd.DataFrame({
                    'text': ['Great product!', 'Terrible service'],
                    'rating': [5, 1]
                })

            # Example 1: simple filtering
            >>> df.sem_filter("The review {text} and {rating} reflect's a positive sentiment ")
            Filtering: 100%|██████████████████████████████████████████████████████████████████ 2/2 LM calls [00:00<00:00,  2.06it/s]
                        text  rating
            0  Great product!      5

            # Example 2: with zero-shot chain-of-thought (ZS-COT) reasoning
            >>> from lotus.types import ReasoningStrategy
            >>> df.sem_filter("The review {text} and {rating} reflect's a positive sentiment ", strategy=ReasoningStrategy.ZS_COT, return_explanations=True, return_all=True)
            Filtering: 100%|██████████████████████████████████████████████████████████████████ 4/4 LM calls [00:01<00:00,  3.66it/s]
                                                            Text  filter_label explanation_filter
            0             I had two apples, then I gave away one          True
            1                         My friend gave me an apple          True
            2                      I gave away both of my apples         False
            3  I gave away my apple, then a friend gave me hi...         False

        """
        if lotus.settings.lm is None:
            raise ValueError(
                "The language model must be an instance of LM. Please configure a valid language model using lotus.settings.configure()"
            )

        stats: dict[str, float] = {}
        lotus.logger.debug(user_instruction)
        col_li = lotus.nl_expression.parse_cols(user_instruction)
        lotus.logger.debug(col_li)

        helper_strategy = strategy

        # check that column exists
        for column in col_li:
            if column not in self._obj.columns:
                raise ValueError(f"Column {column} not found in DataFrame")

        multimodal_data = task_instructions.df2multimodal_info(self._obj, col_li)
        lotus.logger.debug(multimodal_data)
        formatted_usr_instr = lotus.nl_expression.nle2str(user_instruction, col_li)

        examples_multimodal_data = None
        examples_answers = None
        cot_reasoning = None

        # Create demonstration config if examples are provided but no config exists
        if examples is not None and demonstration_config is None:
            demonstration_config = DemonstrationConfig(examples=examples)
            assert "Answer" in examples.columns, "Answer must be a column in examples dataframe"
            examples_multimodal_data = task_instructions.df2multimodal_info(examples, col_li)
            examples_answers = examples["Answer"].tolist()

            if (
                strategy in [ReasoningStrategy.CoT, ReasoningStrategy.CoT_Demonstrations]
                and "Reasoning" in examples.columns
            ):
                cot_reasoning = examples["Reasoning"].tolist()

        pos_cascade_threshold, neg_cascade_threshold = None, None
        if cascade_args is not None:
            # Get few-shot examples for small LM
            helper_examples_multimodal_data = None
            helper_examples_answers = None
            helper_cot_reasoning = None
            if helper_examples is not None:
                assert "Answer" in helper_examples.columns, "Answer must be a column in examples dataframe"
                helper_examples_multimodal_data = task_instructions.df2multimodal_info(helper_examples, col_li)
                helper_examples_answers = helper_examples["Answer"].tolist()
                if helper_strategy == ReasoningStrategy.CoT and "Reasoning" in helper_examples.columns:
                    helper_cot_reasoning = helper_examples["Reasoning"].tolist()

        if cascade_args:
            proxy_model = cascade_args.proxy_model
            if (
                cascade_args.recall_target is None
                or cascade_args.precision_target is None
                or cascade_args.failure_probability is None
            ):
                raise ValueError(
                    "Recall target, precision target, and confidence need to be specified for learned thresholds."
                )

            # Get the proxy scores
            if proxy_model == ProxyModel.HELPER_LM:
                if not lotus.settings.helper_lm:
                    raise ValueError("Helper LM must be set in settings")

                if helper_strategy in [ReasoningStrategy.CoT, ReasoningStrategy.CoT_Demonstrations]:
                    raise ValueError("CoT not supported for helper models in cascades.")

                # Run small LM and get logits
                helper_output = sem_filter(
                    multimodal_data,
                    lotus.settings.helper_lm,
                    formatted_usr_instr,
                    default=default,
                    examples_multimodal_data=helper_examples_multimodal_data,
                    examples_answers=helper_examples_answers,
                    cot_reasoning=helper_cot_reasoning,
                    logprobs=True,
                    strategy=helper_strategy,
                    demonstration_config=None,  # Helper models don't use demonstration config
                    safe_mode=safe_mode,
                    show_progress_bar=True,
                    progress_bar_desc="Running helper LM",
                )
                _, helper_logprobs = helper_output.outputs, helper_output.logprobs
                assert helper_logprobs is not None
                formatted_helper_logprobs: LogprobsForFilterCascade = (
                    lotus.settings.helper_lm.format_logprobs_for_filter_cascade(helper_logprobs)
                )
                proxy_scores = calibrate_llm_logprobs(formatted_helper_logprobs.true_probs, cascade_args)
            elif proxy_model == ProxyModel.EMBEDDING_MODEL:
                if not lotus.settings.rm:
                    raise ValueError("RM must be set in settings")

                # TODO: How to handle multiple columns?
                search_df = self._obj.sem_search(col_li[0], formatted_usr_instr, K=len(self._obj), return_scores=True)
                proxy_scores = search_df["vec_scores_sim_score"].tolist()

            sample_indices, correction_factors = importance_sampling(proxy_scores, cascade_args)
            sample_df = self._obj.loc[sample_indices]
            sample_multimodal_data = task_instructions.df2multimodal_info(sample_df, col_li)
            sample_proxy_scores = [proxy_scores[i] for i in sample_indices]
            sample_correction_factors = correction_factors[sample_indices]

            pos_cascade_threshold, neg_cascade_threshold = learn_filter_cascade_thresholds(
                sample_multimodal_data=sample_multimodal_data,
                lm=lotus.settings.lm,
                formatted_usr_instr=formatted_usr_instr,
                default=default,
                cascade_args=cascade_args,
                proxy_scores=sample_proxy_scores,
                sample_correction_factors=sample_correction_factors,
                examples_multimodal_data=examples_multimodal_data,
                examples_answers=examples_answers,
                cot_reasoning=cot_reasoning,
                strategy=strategy,
                additional_cot_instructions=additional_cot_instructions,
            )

            stats["pos_cascade_threshold"] = pos_cascade_threshold
            stats["neg_cascade_threshold"] = neg_cascade_threshold

        if pos_cascade_threshold is not None and neg_cascade_threshold is not None:
            stats["filters_resolved_by_helper_model"] = 0
            stats["filters_resolved_by_large_model"] = 0

            high_conf_idxs = set()
            proxy_outputs = [False] * len(multimodal_data)

            # Set proxy_outputs where confidence is high
            for idx_i in range(len(proxy_scores)):
                true_prob = proxy_scores[idx_i]
                if true_prob >= pos_cascade_threshold or true_prob <= neg_cascade_threshold:
                    high_conf_idxs.add(idx_i)
                    proxy_outputs[idx_i] = (
                        True
                        if true_prob >= pos_cascade_threshold
                        else False
                        if true_prob <= neg_cascade_threshold
                        else proxy_outputs[idx_i]
                    )

            lotus.logger.info(f"Num routed to smaller model: {len(high_conf_idxs)}")
            stats["num_routed_to_helper_model"] = len(high_conf_idxs)

            outputs: list[bool] = [False] * len(multimodal_data)
            raw_outputs: list[str] = [""] * len(multimodal_data)
            explanations: list[str | None] = [None] * len(multimodal_data)

            for idx in high_conf_idxs:
                outputs[idx] = proxy_outputs[idx]

            # If using helper LM, get raw outputs and explanations
            if proxy_model == ProxyModel.HELPER_LM:
                assert all(isinstance(x, str) for x in helper_output.explanations) or all(
                    x is None for x in helper_output.explanations
                )
                for idx in high_conf_idxs:
                    raw_outputs[idx] = helper_output.raw_outputs[idx]
                    explanations[idx] = helper_output.explanations[idx]

            # Send low confidence samples to large LM if any
            low_conf_idxs = sorted([i for i in range(len(proxy_outputs)) if i not in high_conf_idxs])
            low_conf_multimodal_data = [multimodal_data[idx] for idx in low_conf_idxs]
            if low_conf_idxs:
                large_output = sem_filter(
                    low_conf_multimodal_data,
                    lotus.settings.lm,
                    formatted_usr_instr,
                    default=default,
                    examples_multimodal_data=examples_multimodal_data,
                    examples_answers=examples_answers,
                    cot_reasoning=cot_reasoning,
                    strategy=strategy,
                    demonstration_config=demonstration_config,
                    safe_mode=safe_mode,
                    progress_bar_desc="Running predicate evals with oracle LM",
                    additional_cot_instructions=additional_cot_instructions,
                )

                for idx, large_idx in enumerate(low_conf_idxs):
                    outputs[large_idx] = large_output.outputs[idx]
                    raw_outputs[large_idx] = large_output.raw_outputs[idx]
                    explanations[large_idx] = large_output.explanations[idx]

            stats["filters_resolved_by_helper_model"] += len(high_conf_idxs)
            stats["filters_resolved_by_large_model"] += len(low_conf_idxs)

        else:
            output = sem_filter(
                multimodal_data,
                lotus.settings.lm,
                formatted_usr_instr,
                default=default,
                examples_multimodal_data=examples_multimodal_data,
                examples_answers=examples_answers,
                cot_reasoning=cot_reasoning,
                strategy=strategy,
                demonstration_config=demonstration_config,
                safe_mode=safe_mode,
                show_progress_bar=True,
                progress_bar_desc=progress_bar_desc,
                additional_cot_instructions=additional_cot_instructions,
            )
            outputs = output.outputs
            raw_outputs = output.raw_outputs
            explanations = output.explanations

        if not return_all:
            # find indices where output is True
            ids = [i for i, x in enumerate(outputs) if x]
            idx_ids = [self._obj.index[i] for i, x in enumerate(outputs) if x]
            lotus.logger.debug(f"ids: {ids}")
            lotus.logger.debug(f"idx_ids: {idx_ids}")

            [outputs[i] for i in ids]
            filtered_explanations = [explanations[i] for i in ids]
            filtered_raw_outputs = [raw_outputs[i] for i in ids]
            lotus.logger.debug(f"filtered_raw_outputs: {filtered_raw_outputs}")

            new_df = self._obj.iloc[ids]
            new_df.attrs["index_dirs"] = self._obj.attrs.get("index_dirs", None)
        else:

            def get_out_col_name(df, col_name):
                if col_name in df.columns:
                    i = 1
                    while f"{col_name}_{i}" in new_df.columns:
                        i += 1
                    return f"{col_name}_{i}"
                else:
                    return col_name

            new_df = self._obj.copy()
            new_df[get_out_col_name(new_df, "filter_label")] = outputs
            filtered_explanations = explanations
            filtered_raw_outputs = raw_outputs

        # return rows where output is True
        if return_explanations and return_raw_outputs:
            new_df["explanation" + suffix] = filtered_explanations
            new_df["raw_output" + suffix] = filtered_raw_outputs
        elif return_explanations:
            new_df["explanation" + suffix] = filtered_explanations
        elif return_raw_outputs:
            new_df["raw_output" + suffix] = filtered_raw_outputs

        if return_stats:
            return new_df, stats

        return new_df<|MERGE_RESOLUTION|>--- conflicted
+++ resolved
@@ -6,7 +6,6 @@
 
 import lotus
 from lotus.cache import operator_cache
-from lotus.models import LM
 from lotus.templates import task_instructions
 from lotus.types import (
     CascadeArgs,
@@ -20,7 +19,6 @@
 from lotus.utils import show_safe_mode
 
 from .cascade_utils import calibrate_llm_logprobs, importance_sampling, learn_cascade_thresholds
-from .demonstration_bootstrap import bootstrap_demonstrations_for_filter
 from .postprocessors import filter_postprocess
 
 
@@ -48,19 +46,6 @@
     It supports few-shot learning through examples and various reasoning strategies.
 
     Args:
-<<<<<<< HEAD
-        docs (list[dict[str, Any]]): The list of documents to filter. Each document is a tuple of text and images.
-        model (lotus.models.LM): The language model used for filtering.
-        user_instruction (str): The user instruction for filtering.
-        default (bool): The default value for filtering in case of parsing errors. Defaults to True.
-        examples_multimodal_data (list[dict[str, Any]] | None): The text for examples. Defaults to None.
-        examples_answers (list[bool] | None): The answers for examples. Defaults to None.
-        cot_reasoning (list[str] | None): The reasoning for CoT. Defaults to None.
-        strategy (ReasoningStrategyType): The reasoning strategy to use. Can be CoT, Demonstrations, or both combined.
-        demonstration_config (DemonstrationConfig | None): Configuration for demonstration bootstrapping.
-        logprobs (bool): Whether to return log probabilities. Defaults to False.
-        additional_cot_instructions (str): Additional instructions for the CoT. Defaults to "".
-=======
         docs (list[dict[str, Any]]): The list of documents to filter. Each document
             should be a dictionary containing multimodal information (text, images, etc.).
         model (lotus.models.LM): The language model instance to use for filtering.
@@ -90,7 +75,6 @@
             Defaults to "Filtering".
         additional_cot_instructions (str, optional): Additional instructions for
             chain-of-thought reasoning. Defaults to "".
->>>>>>> 30700dd0
 
     Returns:
         SemanticFilterOutput: An object containing the boolean filter outputs, raw
@@ -106,36 +90,6 @@
         >>> result = sem_filter(docs, model, "Is this a positive sentiment?")
         >>> print(result.outputs)  # [True, False]
     """
-
-    # Handle demonstration bootstrapping
-    if (
-        strategy in [ReasoningStrategy.Demonstrations, ReasoningStrategy.CoT_Demonstrations]
-        and demonstration_config
-        and demonstration_config.bootstrap
-    ):
-        oracle_model = None
-        if demonstration_config.oracle_model:
-            oracle_model = LM(model=demonstration_config.oracle_model)
-
-        examples_multimodal_data, examples_answers, cot_reasoning = bootstrap_demonstrations_for_filter(
-            docs, user_instruction, demonstration_config, oracle_model
-        )
-    elif (
-        strategy in [ReasoningStrategy.Demonstrations, ReasoningStrategy.CoT_Demonstrations]
-        and demonstration_config
-        and demonstration_config.examples is not None
-    ):
-        examples_df = demonstration_config.examples
-        assert "Answer" in examples_df.columns, "Answer must be a column in examples dataframe"
-
-        examples_multimodal_data = task_instructions.df2multimodal_info(examples_df, list(examples_df.columns))
-        examples_answers = examples_df["Answer"].tolist()
-
-        if strategy == ReasoningStrategy.CoT_Demonstrations and "Reasoning" in examples_df.columns:
-            cot_reasoning = examples_df["Reasoning"].tolist()
-        elif strategy == ReasoningStrategy.CoT_Demonstrations:
-            cot_reasoning = ["Reasoning omitted"] * len(examples_answers) if examples_answers else []
-
     inputs = []
     for doc in docs:
         prompt = lotus.templates.task_instructions.filter_formatter(
