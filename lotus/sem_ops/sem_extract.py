--- conflicted
+++ resolved
@@ -64,13 +64,8 @@
     def __call__(
         self,
         input_cols: list[str],
-<<<<<<< HEAD
         output_cols: dict[str, str | None],
-        extract_quotes: bool = True,
-=======
-        output_cols: list[str],
         extract_quotes: bool = False,
->>>>>>> 15f469cb
         postprocessor: Callable[[list[str]], SemanticExtractPostprocessOutput] = extract_postprocess,
         return_raw_outputs: bool = False,
     ) -> pd.DataFrame:
