--- conflicted
+++ resolved
@@ -20,8 +20,6 @@
 
     return sample_indices, correction_factors
 
-<<<<<<< HEAD
-=======
 def calibrate_llm_logprobs(true_probs: list[float]) -> list[float]:
     """Transforms true probabilities to calibrate LLM proxies."""
     num_quantiles = lotus.settings.cascade_num_calibration_quantiles
@@ -29,7 +27,6 @@
     true_probs = ((np.digitize(true_probs, quantile_values) - 1) / num_quantiles)
     true_probs = np.clip(true_probs, 0, 1)
     return true_probs
->>>>>>> 982a41ab
 
 def learn_cascade_thresholds(
     proxy_scores: list[float],
