from typing import Any, Callable

import pandas as pd

import lotus
from lotus.cache import operator_cache
from lotus.templates import task_instructions
from lotus.types import (
    DemonstrationConfig,
    LMOutput,
    PromptStrategy,
    SemanticMapOutput,
    SemanticMapPostprocessOutput,
)
from lotus.utils import show_safe_mode

from .postprocessors import map_postprocess


def sem_map(
    docs: list[dict[str, Any]],
    model: lotus.models.LM,
    user_instruction: str,
    postprocessor: Callable[[list[str], lotus.models.LM, bool], SemanticMapPostprocessOutput] = map_postprocess,
    examples_multimodal_data: list[dict[str, Any]] | None = None,
    examples_answers: list[str] | None = None,
    cot_reasoning: list[str] | None = None,
    prompt_strategy: PromptStrategy | None = None,
    demonstration_config: DemonstrationConfig | None = None,
    safe_mode: bool = False,
    progress_bar_desc: str = "Mapping",
) -> SemanticMapOutput:
    """
    Maps a list of documents to a list of outputs using a language model.

    This function applies a natural language instruction to each document in the
    input list, transforming them into new outputs. It supports few-shot learning
    through examples and various reasoning strategies including chain-of-thought.

    Args:
        docs (list[dict[str, Any]]): The list of documents to map. Each document
            should be a dictionary containing multimodal information (text, images, etc.).
        model (lotus.models.LM): The language model instance to use for mapping.
            Must be properly configured with appropriate API keys and settings.
        user_instruction (str): The natural language instruction that guides the
            mapping process. This instruction tells the model how to transform
            each input document.
        postprocessor (Callable, optional): A function to post-process the model
            outputs. Should take (outputs, model, use_cot) and return
            SemanticMapPostprocessOutput. Defaults to map_postprocess.
        examples_multimodal_data (list[dict[str, Any]] | None, optional): Example
            documents for few-shot learning. Each example should have the same
            structure as the input docs. Defaults to None.
        examples_answers (list[str] | None, optional): Expected outputs for the
            example documents. Should have the same length as examples_multimodal_data.
            Defaults to None.
        cot_reasoning (list[str] | None, optional): Chain-of-thought reasoning
            for the example documents. Used when strategy includes COT reasoning.
            Defaults to None.
        prompt_strategy (PromptStrategy | None, optional): The prompt strategy to use.
            Configures chain-of-thought, demonstrations, and bootstrapping. Defaults to None.
        safe_mode (bool, optional): Whether to enable safe mode with cost estimation.
            Defaults to False.
        progress_bar_desc (str, optional): Description for the progress bar.
            Defaults to "Mapping".

    Returns:
        SemanticMapOutput: An object containing the processed outputs, raw outputs,
            and explanations (if applicable).

    Raises:
        ValueError: If the model is not properly configured or if there are
            issues with the input parameters.

    Example:
        >>> docs = [{"text": "Document 1"}, {"text": "Document 2"}]
        >>> model = LM(model="gpt-4o")
        >>> result = sem_map(docs, model, "Summarize the text in one sentence")
        >>> print(result.outputs)
    """

    # prepare model inputs
    inputs = []
    for doc in docs:
        prompt = lotus.templates.task_instructions.map_formatter(
            model,
            doc,
            user_instruction,
            examples_multimodal_data,
            examples_answers,
            cot_reasoning,
            prompt_strategy=prompt_strategy,
        )
        lotus.logger.debug(f"input to model: {prompt}")
        lotus.logger.debug(f"inputs content to model: {[x.get('content') for x in prompt]}")
        inputs.append(prompt)

    # check if safe_mode is enabled
    if safe_mode:
        estimated_cost = sum(model.count_tokens(input) for input in inputs)
        estimated_LM_calls = len(docs)
        show_safe_mode(estimated_cost, estimated_LM_calls)

    # call model
    lm_output: LMOutput = model(inputs, progress_bar_desc=progress_bar_desc)

    # post process results
    postprocess_output = postprocessor(lm_output.outputs, model, prompt_strategy is not None and prompt_strategy.cot)
    lotus.logger.debug(f"raw_outputs: {lm_output.outputs}")
    lotus.logger.debug(f"outputs: {postprocess_output.outputs}")
    lotus.logger.debug(f"explanations: {postprocess_output.explanations}")
    if safe_mode:
        model.print_total_usage()

    return SemanticMapOutput(
        raw_outputs=postprocess_output.raw_outputs,
        outputs=postprocess_output.outputs,
        explanations=postprocess_output.explanations,
    )


@pd.api.extensions.register_dataframe_accessor("sem_map")
class SemMapDataframe:
    """
    Apply semantic mapping over a DataFrame.

    This method performs semantic mapping on the DataFrame content using
    a natural language instruction. It can process specific columns identified
    in the instruction and supports few-shot learning through examples.

    Args:
        user_instruction (str): The natural language instruction that guides
            the mapping process. Should describe how to transform each row.
        postprocessor (Callable, optional): A function to post-process the model
            outputs. Should take (outputs, model, use_cot) and return
            SemanticMapPostprocessOutput. Defaults to map_postprocess.
        return_explanations (bool, optional): Whether to include explanations
            in the output DataFrame. Useful for debugging and understanding
            model reasoning, when strategy is COT or ZS_COT. Defaults to False.
        return_raw_outputs (bool, optional): Whether to include raw model
            outputs in the output DataFrame. Useful for debugging.
            Defaults to False.
        suffix (str, optional): The suffix for the output column names.
            Defaults to "_map".
        examples (pd.DataFrame | None, optional): Example DataFrame for
            few-shot learning. Should have the same column structure as the
            input DataFrame plus an "Answer" column. Defaults to None.
        strategy (ReasoningStrategy | None, optional): The reasoning strategy
            to use. Can be None, COT, or ZS_COT. Defaults to None.
        safe_mode (bool, optional): Whether to enable safe mode with cost
            estimation. Defaults to False.
        progress_bar_desc (str, optional): Description for the progress bar.
            Defaults to "Mapping".

    Returns:
        pd.DataFrame: A DataFrame containing the original data plus the mapped
            outputs. Additional columns may be added for explanations and raw
            outputs if requested.

    Raises:
        ValueError: If the language model is not configured, if specified
            columns don't exist in the DataFrame, or if the examples DataFrame
            doesn't have the required "Answer" column.

    Example:
        >>> import pandas as pd
        >>> import lotus
        >>> from lotus.models import LM, SentenceTransformersRM
        >>> lotus.settings.configure(lm=LM(model="gpt-4o-mini"))
        >>> df = pd.DataFrame({
        ...     'document': ['Harry is happy and love cats', 'Harry is feeling nauseous']
        ... })
        # Example 1: simple mapping
        >>> result1 = df.sem_map("Label the sentiment of Harry in the {document} as positive/negative/neutral. Answer in one word.")
        Mapping: 100%|████████████████████████████████████████████████████████████████████ 2/2 LM calls [00:00<00:00,  3.18it/s]
        document      _map
        0  Harry is happy and love cats  Positive
        1     Harry is feeling nauseous  Negative

        # Example 2: with zero-shot chain-of-thought (ZS-COT) reasoning
        >>> from lotus.types import ReasoningStrategy
        >>> df.sem_map("Label the sentiment of Harry in the {document} as positive/negative/neutral. Answer in one word.", return_explanations=True, strategy=ReasoningStrategy.ZS_COT)
        Mapping: 100%|████████████████████████████████████████████████████████████████████ 2/2 LM calls [00:02<00:00,  1.04s/it]
        document       _map                                    explanation_map
        0  Harry is happy and love cats   positive  Reasoning: The document states that "Harry is ...
        1  Harry is feeling nauseous   negative  Reasoning: The phrase "Harry is feeling nauseo...
    """

    def __init__(self, pandas_obj: pd.DataFrame):
        """
        Initialize the semantic mapping accessor.

        Args:
            pandas_obj (pd.DataFrame): The pandas DataFrame object to attach the accessor to.
        """
        self._validate(pandas_obj)
        self._obj = pandas_obj

    @staticmethod
    def _validate(obj: pd.DataFrame) -> None:
        """
        Validate that the object is a pandas DataFrame.

        Args:
            obj (pd.DataFrame): The object to validate.

        Raises:
            AttributeError: If the object is not a pandas DataFrame.
        """
        if not isinstance(obj, pd.DataFrame):
            raise AttributeError("Must be a DataFrame")

    @operator_cache
    def __call__(
        self,
        user_instruction: str,
        postprocessor: Callable[[list[str], lotus.models.LM, bool], SemanticMapPostprocessOutput] = map_postprocess,
        return_explanations: bool = False,
        return_raw_outputs: bool = False,
        suffix: str = "_map",
        examples: pd.DataFrame | None = None,
        prompt_strategy: PromptStrategy | None = None,
        demonstration_config: DemonstrationConfig | None = None,
        safe_mode: bool = False,
        progress_bar_desc: str = "Mapping",
    ) -> pd.DataFrame:
<<<<<<< HEAD
        """
        Apply semantic mapping over a DataFrame.

        This method performs semantic mapping on the DataFrame content using
        a natural language instruction. It can process specific columns identified
        in the instruction and supports few-shot learning through examples.

        Args:
            user_instruction (str): The natural language instruction that guides
                the mapping process. Should describe how to transform each row.
            postprocessor (Callable, optional): A function to post-process the model
                outputs. Should take (outputs, model, use_cot) and return
                SemanticMapPostprocessOutput. Defaults to map_postprocess.
            return_explanations (bool, optional): Whether to include explanations
                in the output DataFrame. Useful for debugging and understanding
                model reasoning, when strategy is COT or ZS_COT. Defaults to False.
            return_raw_outputs (bool, optional): Whether to include raw model
                outputs in the output DataFrame. Useful for debugging.
                Defaults to False.
            suffix (str, optional): The suffix for the output column names.
                Defaults to "_map".
            examples (pd.DataFrame | None, optional): Example DataFrame for
                few-shot learning. Should have the same column structure as the
                input DataFrame plus an "Answer" column. Defaults to None.
            prompt_strategy (PromptStrategy | None, optional): The prompt strategy
                to use. Can be None, COT, or ZS_COT. Defaults to None.
            safe_mode (bool, optional): Whether to enable safe mode with cost
                estimation. Defaults to False.
            progress_bar_desc (str, optional): Description for the progress bar.
                Defaults to "Mapping".

        Returns:
            pd.DataFrame: A DataFrame containing the original data plus the mapped
                outputs. Additional columns may be added for explanations and raw
                outputs if requested.

        Raises:
            ValueError: If the language model is not configured, if specified
                columns don't exist in the DataFrame, or if the examples DataFrame
                doesn't have the required "Answer" column.

        Example:
            >>> import pandas as pd
            >>> import lotus
            >>> from lotus.models import LM, SentenceTransformersRM
            >>> lotus.settings.configure(lm=LM(model="gpt-4o-mini"))
            >>> df = pd.DataFrame({
            ...     'document': ['Harry is happy and love cats', 'Harry is feeling nauseous']
            ... })
            # Example 1: simple mapping
            >>> result1 = df.sem_map("Label the sentiment of Harry in the {document} as positive/negative/neutral. Answer in one word.")
            Mapping: 100%|████████████████████████████████████████████████████████████████████ 2/2 LM calls [00:00<00:00,  3.18it/s]
            document      _map
            0  Harry is happy and love cats  Positive
            1     Harry is feeling nauseous  Negative

            # Example 2: with zero-shot chain-of-thought (ZS-COT) reasoning
            >>> from lotus.types import PromptStrategy
            >>> df.sem_map("Label the sentiment of Harry in the {document} as positive/negative/neutral. Answer in one word.", return_explanations=True, prompt_strategy=PromptStrategy(cot=True))
            Mapping: 100%|████████████████████████████████████████████████████████████████████ 2/2 LM calls [00:02<00:00,  1.04s/it]
            document       _map                                    explanation_map
            0  Harry is happy and love cats   positive  Reasoning: The document states that "Harry is ...
            1  Harry is feeling nauseous   negative  Reasoning: The phrase "Harry is feeling nauseo...
        """
=======
>>>>>>> e6277cff
        if lotus.settings.lm is None:
            raise ValueError(
                "The language model must be an instance of LM. Please configure a valid language model using lotus.settings.configure()"
            )

        col_li = lotus.nl_expression.parse_cols(user_instruction)

        # check that column exists
        for column in col_li:
            if column not in self._obj.columns:
                raise ValueError(f"Column {column} not found in DataFrame")

        multimodal_data = task_instructions.df2multimodal_info(self._obj, col_li)
        formatted_usr_instr = lotus.nl_expression.nle2str(user_instruction, col_li)

        # Handle examples and demonstrations
        examples_multimodal_data = None
        examples_answers = None
        cot_reasoning = None

        if examples is not None and demonstration_config is None:
            demonstration_config = DemonstrationConfig(examples=examples)
            assert "Answer" in examples.columns, "Answer must be a column in examples dataframe"
            examples_multimodal_data = task_instructions.df2multimodal_info(examples, col_li)
            examples_answers = examples["Answer"].tolist()

            if prompt_strategy is not None and prompt_strategy.cot:
                return_explanations = True
                if "Reasoning" in examples.columns:
                    cot_reasoning = examples["Reasoning"].tolist()
                else:
                    cot_reasoning = ["Reasoning omitted"] * len(examples_answers)

        output = sem_map(
            multimodal_data,
            lotus.settings.lm,
            formatted_usr_instr,
            postprocessor=postprocessor,
            examples_multimodal_data=examples_multimodal_data,
            examples_answers=examples_answers,
            cot_reasoning=cot_reasoning,
            prompt_strategy=prompt_strategy,
            demonstration_config=demonstration_config,
            safe_mode=safe_mode,
            progress_bar_desc=progress_bar_desc,
        )

        new_df = self._obj.copy()
        new_df[suffix] = output.outputs
        if return_explanations:
            new_df["explanation" + suffix] = output.explanations
        if return_raw_outputs:
            new_df["raw_output" + suffix] = output.raw_outputs

        return new_df<|MERGE_RESOLUTION|>--- conflicted
+++ resolved
@@ -6,7 +6,6 @@
 from lotus.cache import operator_cache
 from lotus.templates import task_instructions
 from lotus.types import (
-    DemonstrationConfig,
     LMOutput,
     PromptStrategy,
     SemanticMapOutput,
@@ -26,7 +25,6 @@
     examples_answers: list[str] | None = None,
     cot_reasoning: list[str] | None = None,
     prompt_strategy: PromptStrategy | None = None,
-    demonstration_config: DemonstrationConfig | None = None,
     safe_mode: bool = False,
     progress_bar_desc: str = "Mapping",
 ) -> SemanticMapOutput:
@@ -145,7 +143,7 @@
         examples (pd.DataFrame | None, optional): Example DataFrame for
             few-shot learning. Should have the same column structure as the
             input DataFrame plus an "Answer" column. Defaults to None.
-        strategy (ReasoningStrategy | None, optional): The reasoning strategy
+        prompt_strategy (PromptStrategy | None, optional): The prompt strategy
             to use. Can be None, COT, or ZS_COT. Defaults to None.
         safe_mode (bool, optional): Whether to enable safe mode with cost
             estimation. Defaults to False.
@@ -178,8 +176,8 @@
         1     Harry is feeling nauseous  Negative
 
         # Example 2: with zero-shot chain-of-thought (ZS-COT) reasoning
-        >>> from lotus.types import ReasoningStrategy
-        >>> df.sem_map("Label the sentiment of Harry in the {document} as positive/negative/neutral. Answer in one word.", return_explanations=True, strategy=ReasoningStrategy.ZS_COT)
+        >>> from lotus.types import PromptStrategy
+        >>> df.sem_map("Label the sentiment of Harry in the {document} as positive/negative/neutral. Answer in one word.", return_explanations=True, prompt_strategy=PromptStrategy(cot=True))
         Mapping: 100%|████████████████████████████████████████████████████████████████████ 2/2 LM calls [00:02<00:00,  1.04s/it]
         document       _map                                    explanation_map
         0  Harry is happy and love cats   positive  Reasoning: The document states that "Harry is ...
@@ -220,77 +218,9 @@
         suffix: str = "_map",
         examples: pd.DataFrame | None = None,
         prompt_strategy: PromptStrategy | None = None,
-        demonstration_config: DemonstrationConfig | None = None,
         safe_mode: bool = False,
         progress_bar_desc: str = "Mapping",
     ) -> pd.DataFrame:
-<<<<<<< HEAD
-        """
-        Apply semantic mapping over a DataFrame.
-
-        This method performs semantic mapping on the DataFrame content using
-        a natural language instruction. It can process specific columns identified
-        in the instruction and supports few-shot learning through examples.
-
-        Args:
-            user_instruction (str): The natural language instruction that guides
-                the mapping process. Should describe how to transform each row.
-            postprocessor (Callable, optional): A function to post-process the model
-                outputs. Should take (outputs, model, use_cot) and return
-                SemanticMapPostprocessOutput. Defaults to map_postprocess.
-            return_explanations (bool, optional): Whether to include explanations
-                in the output DataFrame. Useful for debugging and understanding
-                model reasoning, when strategy is COT or ZS_COT. Defaults to False.
-            return_raw_outputs (bool, optional): Whether to include raw model
-                outputs in the output DataFrame. Useful for debugging.
-                Defaults to False.
-            suffix (str, optional): The suffix for the output column names.
-                Defaults to "_map".
-            examples (pd.DataFrame | None, optional): Example DataFrame for
-                few-shot learning. Should have the same column structure as the
-                input DataFrame plus an "Answer" column. Defaults to None.
-            prompt_strategy (PromptStrategy | None, optional): The prompt strategy
-                to use. Can be None, COT, or ZS_COT. Defaults to None.
-            safe_mode (bool, optional): Whether to enable safe mode with cost
-                estimation. Defaults to False.
-            progress_bar_desc (str, optional): Description for the progress bar.
-                Defaults to "Mapping".
-
-        Returns:
-            pd.DataFrame: A DataFrame containing the original data plus the mapped
-                outputs. Additional columns may be added for explanations and raw
-                outputs if requested.
-
-        Raises:
-            ValueError: If the language model is not configured, if specified
-                columns don't exist in the DataFrame, or if the examples DataFrame
-                doesn't have the required "Answer" column.
-
-        Example:
-            >>> import pandas as pd
-            >>> import lotus
-            >>> from lotus.models import LM, SentenceTransformersRM
-            >>> lotus.settings.configure(lm=LM(model="gpt-4o-mini"))
-            >>> df = pd.DataFrame({
-            ...     'document': ['Harry is happy and love cats', 'Harry is feeling nauseous']
-            ... })
-            # Example 1: simple mapping
-            >>> result1 = df.sem_map("Label the sentiment of Harry in the {document} as positive/negative/neutral. Answer in one word.")
-            Mapping: 100%|████████████████████████████████████████████████████████████████████ 2/2 LM calls [00:00<00:00,  3.18it/s]
-            document      _map
-            0  Harry is happy and love cats  Positive
-            1     Harry is feeling nauseous  Negative
-
-            # Example 2: with zero-shot chain-of-thought (ZS-COT) reasoning
-            >>> from lotus.types import PromptStrategy
-            >>> df.sem_map("Label the sentiment of Harry in the {document} as positive/negative/neutral. Answer in one word.", return_explanations=True, prompt_strategy=PromptStrategy(cot=True))
-            Mapping: 100%|████████████████████████████████████████████████████████████████████ 2/2 LM calls [00:02<00:00,  1.04s/it]
-            document       _map                                    explanation_map
-            0  Harry is happy and love cats   positive  Reasoning: The document states that "Harry is ...
-            1  Harry is feeling nauseous   negative  Reasoning: The phrase "Harry is feeling nauseo...
-        """
-=======
->>>>>>> e6277cff
         if lotus.settings.lm is None:
             raise ValueError(
                 "The language model must be an instance of LM. Please configure a valid language model using lotus.settings.configure()"
@@ -311,8 +241,7 @@
         examples_answers = None
         cot_reasoning = None
 
-        if examples is not None and demonstration_config is None:
-            demonstration_config = DemonstrationConfig(examples=examples)
+        if examples is not None:
             assert "Answer" in examples.columns, "Answer must be a column in examples dataframe"
             examples_multimodal_data = task_instructions.df2multimodal_info(examples, col_li)
             examples_answers = examples["Answer"].tolist()
@@ -333,7 +262,6 @@
             examples_answers=examples_answers,
             cot_reasoning=cot_reasoning,
             prompt_strategy=prompt_strategy,
-            demonstration_config=demonstration_config,
             safe_mode=safe_mode,
             progress_bar_desc=progress_bar_desc,
         )
