from typing import Callable
<<<<<<< HEAD
from io import BytesIO
from PIL import Image
import base64
import pandas as pd
=======

import pandas as pd

>>>>>>> 2480012a
import lotus


def cluster(col_name: str, ncentroids: int) -> Callable[[pd.DataFrame, int, bool], list[int]]:
    """
    Returns a function that clusters a DataFrame by a column using kmeans.

    Args:
        col_name (str): The column name to cluster by.
        ncentroids (int): The number of centroids to use.

    Returns:
        Callable: The function that clusters the DataFrame.
    """

    def ret(
        df: pd.DataFrame,
        niter: int = 20,
        verbose: bool = False,
    ) -> list[int]:
        import faiss

        """Cluster by column, and return a series in the dataframe with cluster-ids"""
        if col_name not in df.columns:
            raise ValueError(f"Column {col_name} not found in DataFrame")

        if ncentroids > len(df):
            raise ValueError(f"Number of centroids must be less than number of documents. {ncentroids} > {len(df)}")

        # get rmodel and index
        rm = lotus.settings.rm
        try:
            col_index_dir = df.attrs["index_dirs"][col_name]
        except KeyError:
            raise ValueError(f"Index directory for column {col_name} not found in DataFrame")

        if rm.index_dir != col_index_dir:
            rm.load_index(col_index_dir)
        assert rm.index_dir == col_index_dir

        ids = df.index.tolist()  # assumes df index hasn't been resest and corresponds to faiss index ids
        vec_set = rm.get_vectors_from_index(col_index_dir, ids)
        d = vec_set.shape[1]
        kmeans = faiss.Kmeans(d, ncentroids, niter=niter, verbose=verbose)
        kmeans.train(vec_set)

        # get nearest centroid to each vector
        _, indices = kmeans.index.search(vec_set, 1)
        return list(map(int, indices.flatten().tolist()))

    return ret

# function to convert an image to a base64 string with a prefix
def image_to_base64(image_path):
    with open(image_path, "rb") as image_file:
        base64_image = base64.b64encode(image_file.read()).decode('utf-8')
        return f"data:image/jpeg;base64,{base64_image}"

# Function to decode base64 string to an image
def base64_to_image(base64_str):
    image_data = base64.b64decode(base64_str.split(',')[1])  # Remove prefix before decoding
    return Image.open(BytesIO(image_data))

def encode_images(df, column_name, new_column_name):
    df[new_column_name] = df[column_name].apply(image_to_base64)
    return df

@pd.api.extensions.register_dataframe_accessor("load_images")
class LoadImagesDataframe:
    def __init__(self, pandas_obj):
        self._validate(pandas_obj)
        self._obj = pandas_obj
        
    @staticmethod
    def _validate(obj):
        if not isinstance(obj, pd.DataFrame):
            raise AttributeError("Must be a DataFrame")
        
    def __call__(self, col_name: str, new_col_name: str = 'image_base64') -> pd.DataFrame:
        """
        Load the images from the paths specified in col_name as base64 strings in new column

        Args:
            col_name (str): The column name to index.
            new_col_name (str, optional): The new column name to save the encoded images. Defaults to 'image_base64'.

        Returns:
            pd.DataFrame: The DataFrame with the index directory saved.
        """
        self._obj[new_col_name] = self._obj[col_name].apply(image_to_base64)
        return self._obj<|MERGE_RESOLUTION|>--- conflicted
+++ resolved
@@ -1,14 +1,8 @@
 from typing import Callable
-<<<<<<< HEAD
 from io import BytesIO
 from PIL import Image
 import base64
 import pandas as pd
-=======
-
-import pandas as pd
-
->>>>>>> 2480012a
 import lotus
 
 
