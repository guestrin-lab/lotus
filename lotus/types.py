<<<<<<< HEAD
=======
from dataclasses import dataclass, field
>>>>>>> cb557b89
from enum import Enum
from typing import Any

import pandas as pd
from litellm.types.utils import ChatCompletionTokenLogprob
from pydantic import BaseModel


################################################################################
# LM related
################################################################################
@dataclass
class LMOutput:
    outputs: list[str]
    logprobs: list[list[ChatCompletionTokenLogprob]] | None = None


@dataclass
class LMStats:
    @dataclass
    class TotalUsage:
        prompt_tokens: int = 0
        completion_tokens: int = 0
        total_tokens: int = 0
        total_cost: float = 0.0
        cache_hits: int = 0
        operator_cache_hits: int = 0

    total_usage: TotalUsage = field(default_factory=TotalUsage)


@dataclass
class LogprobsForCascade:
    tokens: list[list[str]]
    confidences: list[list[float]]


@dataclass
class LogprobsForFilterCascade:
    true_probs: list[float]
    tokens: list[list[str]]
    confidences: list[list[float]]


################################################################################
# Semantic operation outputs
################################################################################
@dataclass
class SemanticMapPostprocessOutput:
    raw_outputs: list[str]
    outputs: list[str]
    explanations: list[str | None]


@dataclass
class SemanticMapOutput:
    raw_outputs: list[str]
    outputs: list[str]
    explanations: list[str | None]


@dataclass
class SemanticExtractPostprocessOutput:
    raw_outputs: list[str]
    outputs: list[dict[str, str]]


@dataclass
class SemanticExtractOutput:
    raw_outputs: list[str]
    outputs: list[dict[str, str]]


@dataclass
class SemanticFilterPostprocessOutput:
    raw_outputs: list[str]
    outputs: list[bool]
    explanations: list[str | None]


@dataclass
class SemanticFilterOutput:
    raw_outputs: list[str]
    outputs: list[bool]
    explanations: list[str | None]
    stats: dict[str, Any] | None = None
    logprobs: list[list[ChatCompletionTokenLogprob]] | None = None


@dataclass
class SemanticAggOutput:
    outputs: list[str]


@dataclass
class SemanticJoinOutput:
    join_results: list[tuple[int, int, str | None]]
    filter_outputs: list[bool]
    all_raw_outputs: list[str]
    all_explanations: list[str | None]
    stats: dict[str, Any] | None = None


class ProxyModel(Enum):
    HELPER_LM = "helper_lm"
    EMBEDDING_MODEL = "embedding_model"


class CascadeArgs(BaseModel):
    recall_target: float = 0.8
    precision_target: float = 0.8
    sampling_percentage: float = 0.1
    failure_probability: float = 0.2
    map_instruction: str | None = None
    map_examples: pd.DataFrame | None = None
    proxy_model: ProxyModel = ProxyModel.HELPER_LM

    # Filter cascade args
    cascade_IS_weight: float = 0.5
    cascade_num_calibration_quantiles: int = 50

    # Join cascade args
    min_join_cascade_size: int = 100
    cascade_IS_max_sample_range: int = 250
    cascade_IS_random_seed: int | None = None

    # to enable pandas
    class Config:
        arbitrary_types_allowed = True


@dataclass
class SemanticTopKOutput:
    indexes: list[int]
    stats: dict[str, Any] | None = None


################################################################################
# RM related
################################################################################


@dataclass
class RMOutput:
    distances: list[list[float]]
    indices: list[list[int]]


################################################################################
# Reranker related
################################################################################
@dataclass
class RerankerOutput:
    indices: list[int]


################################################################################
# Serialization related
################################################################################
class SerializationFormat(Enum):
    JSON = "json"
    XML = "xml"
    DEFAULT = "default"<|MERGE_RESOLUTION|>--- conflicted
+++ resolved
@@ -1,7 +1,4 @@
-<<<<<<< HEAD
-=======
 from dataclasses import dataclass, field
->>>>>>> cb557b89
 from enum import Enum
 from typing import Any
 
