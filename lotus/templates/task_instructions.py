<<<<<<< HEAD
from typing import List, Optional
=======
>>>>>>> 2480012a
import pandas as pd
import re

def extract_image_data(df_text: str) -> (List[str], str):
    """Extracts all instances of base64 image data from df_text and returns them as a list."""
    matches = re.findall(r'data:image/[^;]+;base64,[A-Za-z0-9+/=]+', df_text)
    text_without_images = df_text
    for match in matches:
        text_without_images = text_without_images.replace(match, '')
    return matches, text_without_images.strip()

def filter_formatter_cot(
    df_text: str,
    user_instruction: str,
    examples_df_text: list[str],
    examples_answer: list[bool],
    cot_reasoning: list[str],
) -> list[dict[str, str]]:
    sys_instruction = (
        "The user will provide a claim and some relevant context.\n"
        "Your job is to determine whether the claim is true for the given context.\n"
        'First give your reasoning. Then you MUST end your output with "Answer: True or False"'
    )
    messages = [
        {"role": "system", "content": sys_instruction},
    ]

    for idx in range(len(examples_df_text)):
        ex_df_txt = examples_df_text[idx]
        ex_ans = examples_answer[idx]
        cot = cot_reasoning[idx]
        messages.extend(
            [
                {
                    "role": "user",
                    "content": f"Context:\n{ex_df_txt}\n\nClaim: {user_instruction}",
                },
                {
                    "role": "assistant",
                    "content": f"Reasoning:\n{cot}\n\nAnswer: {ex_ans}",
                },
            ]
        )

    image_data_list, text_without_images = extract_image_data(df_text)
    usr_image_data_list, usr_instruct_noimg = extract_image_data(user_instruction)
    image_data_list.extend(usr_image_data_list)
    content_entries = [{"type": "image_url", "image_url": {"url": img}} for img in image_data_list]
    content_entries.append({"type": "text", "text": f"Context:\n{text_without_images}\n\nClaim: {usr_instruct_noimg}"})

    messages.append({
        "role": "user",
        "content": content_entries
    })

    return messages


def filter_formatter_zs_cot(
    df_text: str,
    user_instruction: str,
) -> list[dict[str, str]]:
    sys_instruction = (
        "The user will provide a claim and some relevant context.\n"
        "Your job is to determine whether the claim is true for the given context.\n"
        'First give your reasoning. Then you MUST end your output with "Answer: True or False"'
    )
    messages = [
        {"role": "system", "content": sys_instruction},
    ]

    image_data_list, text_without_images = extract_image_data(df_text)
    usr_image_data_list, usr_instruct_noimg = extract_image_data(user_instruction)
    image_data_list.extend(usr_image_data_list)
    content_entries = [{"type": "image_url", "image_url": {"url": img}} for img in image_data_list]
    content_entries.append({"type": "text", "text": f"Context:\n{text_without_images}\n\nClaim: {usr_instruct_noimg}"})

    messages.append({
        "role": "user",
        "content": content_entries
    })
        
    return messages


def filter_formatter(
    df_text: str,
    user_instruction: str,
    examples_df_text: list[str] | None = None,
    examples_answer: list[bool] | None = None,
    cot_reasoning: list[str] | None = None,
    strategy: str | None = None,
) -> list[dict[str, str]]:
    if cot_reasoning:
        assert examples_df_text is not None and examples_answer is not None
        return filter_formatter_cot(df_text, user_instruction, examples_df_text, examples_answer, cot_reasoning)
    elif strategy == "zs-cot":
        return filter_formatter_zs_cot(df_text, user_instruction)

    sys_instruction = (
        "The user will provide a claim and some relevant context.\n"
        "Your job is to determine whether the claim is true for the given context.\n"
        'You must answer with a single word, "True" or "False".'
    )
    messages = [
        {"role": "system", "content": sys_instruction},
    ]

    if examples_df_text:
        assert examples_answer is not None
        for ex_df_txt, ex_ans in zip(examples_df_text, examples_answer):
            messages.extend(
                [
                    {
                        "role": "user",
                        "content": f"Context:\n{ex_df_txt}\n\nClaim: {user_instruction}",
                    },
                    {"role": "assistant", "content": str(ex_ans)},
                ]
            )

    image_data_list, text_without_images = extract_image_data(df_text)
    usr_image_data_list, usr_instruct_noimg = extract_image_data(user_instruction)
    image_data_list.extend(usr_image_data_list)
    content_entries = [{"type": "image_url", "image_url": {"url": img}} for img in image_data_list]
    content_entries.append({"type": "text", "text": f"Context:\n{text_without_images}\n\nClaim: {usr_instruct_noimg}"})

    messages.append({
        "role": "user",
        "content": content_entries
    })
        
    return messages


def map_formatter_cot(
    df_text: str,
    user_instruction: str,
    examples_df_text: list[str],
    examples_answer: list[str],
    cot_reasoning: list[str],
) -> list[dict[str, str]]:
    sys_instruction = (
        "The user will provide an instruction and some relevant context.\n"
        "Your job is to answer the user's instruction given the context."
        "You must give your reasoning and then your final answer"
    )
    messages = [
        {"role": "system", "content": sys_instruction},
    ]

    for idx in range(len(examples_df_text)):
        ex_df_txt = examples_df_text[idx]
        ex_ans = examples_answer[idx]
        cot = cot_reasoning[idx]
        messages.extend(
            [
                {
                    "role": "user",
<<<<<<< HEAD
                    "content": f"Context:\n{ex_df_txt}\n\nInstruction: {user_instruction}",
=======
                    "content": f"Context:\n{ex_df_txt}\nInstruction: {user_instruction}",
>>>>>>> 2480012a
                },
                {
                    "role": "assistant",
                    "content": f"Reasoning:\n{cot}\n\nAnswer: {ex_ans}",
                },
            ]
        )


    image_data_list, text_without_images = extract_image_data(df_text)
    usr_image_data_list, usr_instruct_noimg = extract_image_data(user_instruction)
    image_data_list.extend(usr_image_data_list)
    content_entries = [{"type": "image_url", "image_url": {"url": img}} for img in image_data_list]
    content_entries.append({"type": "text", "text": f"Context:\n{text_without_images}\n\nInstruction: {usr_instruct_noimg}"})

    messages.append({
        "role": "user",
        "content": content_entries
    })

    return messages


def map_formatter_zs_cot(
    df_text: str,
    user_instruction: str,
) -> list[dict[str, str]]:
    sys_instruction = (
        "The user will provide an instruction and some relevant context.\n"
        "Your job is to answer the user's instruction given the context."
        'First give your reasoning. Then you MUST end your output with "Answer: your answer"'
    )
    messages = [
        {"role": "system", "content": sys_instruction},
    ]

<<<<<<< HEAD
    image_data_list, text_without_images = extract_image_data(df_text)
    usr_image_data_list, usr_instruct_noimg = extract_image_data(user_instruction)
    image_data_list.extend(usr_image_data_list)
    content_entries = [{"type": "image_url", "image_url": {"url": img}} for img in image_data_list]
    content_entries.append({"type": "text", "text": f"Context:\n{text_without_images}\n\nInstruction: {usr_instruct_noimg}"})

    messages.append({
        "role": "user",
        "content": content_entries
    })
        
=======
    messages.append(
        {
            "role": "user",
            "content": f"Context:\n{df_text}\nInstruction: {user_instruction}",
        }
    )
>>>>>>> 2480012a
    return messages


def map_formatter(
    df_text: str,
    user_instruction: str,
    examples_df_text: list[str] | None = None,
    examples_answer: list[str] | None = None,
    cot_reasoning: list[str] | None = None,
    strategy: str | None = None,
) -> list[dict[str, str]]:
    if cot_reasoning:
        assert examples_df_text is not None and examples_answer is not None
        return map_formatter_cot(df_text, user_instruction, examples_df_text, examples_answer, cot_reasoning)
    elif strategy == "zs-cot":
        return map_formatter_zs_cot(df_text, user_instruction)

    sys_instruction = (
        "The user will provide an instruction and some relevant context.\n"
        "Your job is to answer the user's instruction given the context."
    )
    messages = [
        {"role": "system", "content": sys_instruction},
    ]

    if examples_df_text:
        assert examples_answer is not None
        for ex_df_txt, ex_ans in zip(examples_df_text, examples_answer):
            messages.extend(
                [
                    {
                        "role": "user",
                        "content": f"Context:\n{ex_df_txt}\n\nInstruction: {user_instruction}",
                    },
                    {"role": "assistant", "content": str(ex_ans)},
                ]
            )

    image_data_list, text_without_images = extract_image_data(df_text)
    usr_image_data_list, usr_instruct_noimg = extract_image_data(user_instruction)
    image_data_list.extend(usr_image_data_list)
    content_entries = [{"type": "image_url", "image_url": {"url": img}} for img in image_data_list]
    content_entries.append({"type": "text", "text": f"Context:\n{text_without_images}\n\nInstruction: {usr_instruct_noimg}"})

    messages.append({
        "role": "user",
        "content": content_entries
    })
        
    return messages


def extract_formatter(df_text: str, user_instruction: str) -> list[dict[str, str]]:
    sys_instruction = (
        "The user will provide an instruction and some relevant context.\n"
        "Your job is to extract the information requested in the instruction.\n"
        "Write the response in JSONL format in a single line with the following fields:\n"
        """{"answer": "your answer", "quotes": "quote from context supporting your answer"}"""
    )
    
    messages = [
        {"role": "system", "content": sys_instruction},
    ]

    image_data_list, text_without_images = extract_image_data(df_text)
    usr_image_data_list, usr_instruct_noimg = extract_image_data(user_instruction)
    image_data_list.extend(usr_image_data_list)
    content_entries = [{"type": "image_url", "image_url": {"url": img}} for img in image_data_list]
    content_entries.append({"type": "text", "text": f"Context:\n{text_without_images}\n\nInstruction: {usr_instruct_noimg}"})

    messages.append({
        "role": "user",
        "content": content_entries
    })
        
    return messages


# returns a list of strings corresponding to df rows
def df2text(df: pd.DataFrame, cols: list[str]) -> list[str]:
    """Formats the given DataFrame into a string containing info from cols."""

    def format_row(x: pd.Series, cols: list[str]) -> str:
        return "".join([f"[{cols[i].capitalize()}]: «{x[cols[i]]}»\n" for i in range(len(cols))])

    # take cols that are in df
    cols = [col for col in cols if col in df.columns]
    formatted_rows: list[str] = df.apply(lambda x: format_row(x, cols), axis=1).tolist()
    return formatted_rows


def li2text(li: list[str], name: str) -> str:
    return "".join([f"[{name}] {li[i]}\n" for i in range(len(li))])<|MERGE_RESOLUTION|>--- conflicted
+++ resolved
@@ -1,7 +1,4 @@
-<<<<<<< HEAD
 from typing import List, Optional
-=======
->>>>>>> 2480012a
 import pandas as pd
 import re
 
@@ -161,11 +158,7 @@
             [
                 {
                     "role": "user",
-<<<<<<< HEAD
-                    "content": f"Context:\n{ex_df_txt}\n\nInstruction: {user_instruction}",
-=======
                     "content": f"Context:\n{ex_df_txt}\nInstruction: {user_instruction}",
->>>>>>> 2480012a
                 },
                 {
                     "role": "assistant",
@@ -202,7 +195,6 @@
         {"role": "system", "content": sys_instruction},
     ]
 
-<<<<<<< HEAD
     image_data_list, text_without_images = extract_image_data(df_text)
     usr_image_data_list, usr_instruct_noimg = extract_image_data(user_instruction)
     image_data_list.extend(usr_image_data_list)
@@ -214,14 +206,6 @@
         "content": content_entries
     })
         
-=======
-    messages.append(
-        {
-            "role": "user",
-            "content": f"Context:\n{df_text}\nInstruction: {user_instruction}",
-        }
-    )
->>>>>>> 2480012a
     return messages
 
 
