from lotus.models.cross_encoder_reranker import CrossEncoderReranker
from lotus.models.lm import LM
from lotus.models.reranker import Reranker
from lotus.models.rm import RM
<<<<<<< HEAD
from lotus.models.clip_model import CLIPModelRetriever

__all__ = [
    "OpenAIModel",
    "E5Model",
    "CLIPModelRetriever",
    "ColBERTv2Model",
    "CrossEncoderModel",
=======
from lotus.models.litellm_rm import LiteLLMRM
from lotus.models.sentence_transformers_rm import SentenceTransformersRM
from lotus.models.colbertv2_rm import ColBERTv2RM

__all__ = [
    "CrossEncoderReranker",
>>>>>>> 2480012a
    "LM",
    "RM",
    "Reranker",
    "LiteLLMRM",
    "SentenceTransformersRM",
    "ColBERTv2RM",
]<|MERGE_RESOLUTION|>--- conflicted
+++ resolved
@@ -2,23 +2,14 @@
 from lotus.models.lm import LM
 from lotus.models.reranker import Reranker
 from lotus.models.rm import RM
-<<<<<<< HEAD
 from lotus.models.clip_model import CLIPModelRetriever
-
-__all__ = [
-    "OpenAIModel",
-    "E5Model",
-    "CLIPModelRetriever",
-    "ColBERTv2Model",
-    "CrossEncoderModel",
-=======
 from lotus.models.litellm_rm import LiteLLMRM
 from lotus.models.sentence_transformers_rm import SentenceTransformersRM
 from lotus.models.colbertv2_rm import ColBERTv2RM
 
 __all__ = [
     "CrossEncoderReranker",
->>>>>>> 2480012a
+    "CLIPModelRetriever",
     "LM",
     "RM",
     "Reranker",
