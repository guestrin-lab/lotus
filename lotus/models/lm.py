--- conflicted
+++ resolved
@@ -1,10 +1,6 @@
 import hashlib
 from typing import Any
 
-<<<<<<< HEAD
-from lotus.templates import task_instructions
-
-=======
 import litellm
 import numpy as np
 from litellm import batch_completion, completion_cost
@@ -12,19 +8,13 @@
 from litellm.utils import token_counter
 from openai import OpenAIError
 from tokenizers import Tokenizer
->>>>>>> 2480012a
 
 import lotus
 from lotus.cache import Cache
 from lotus.types import LMOutput, LMStats, LogprobsForCascade, LogprobsForFilterCascade
-
-
-<<<<<<< HEAD
-    @abstractmethod
-    def count_tokens(self, prompt: Union[str, list]) -> int:
-        """
-        Counts the number of tokens in the given prompt after processing.
-=======
+from lotus.templates import task_instructions
+
+
 class LM:
     def __init__(
         self,
@@ -43,20 +33,170 @@
         self.max_batch_size = max_batch_size
         self.tokenizer = tokenizer
         self.kwargs = dict(temperature=temperature, max_tokens=max_tokens, **kwargs)
->>>>>>> 2480012a
 
         self.stats: LMStats = LMStats()
         self.cache = Cache(max_cache_size)
 
-<<<<<<< HEAD
-        Returns:
-            int: The number of tokens in the prompt.
-        """
-        # Process the prompt to remove image data
-        processed_prompt = self._remove_image_data(prompt)
-
-        # Call the implementation-specific token counting method
-        return self._count_tokens_impl(processed_prompt)
+    def __call__(self, messages: list[list[dict[str, str]]], **kwargs: dict[str, Any]) -> LMOutput:
+        all_kwargs = {**self.kwargs, **kwargs}
+
+        # Set top_logprobs if logprobs requested
+        if all_kwargs.get("logprobs", False):
+            all_kwargs.setdefault("top_logprobs", 10)
+
+        # Check cache and separate cached and uncached messages
+        hashed_messages = [self._hash_messages(msg, all_kwargs) for msg in messages]
+        cached_responses = [self.cache.get(hash) for hash in hashed_messages]
+        uncached_data = [
+            (msg, hash) for msg, hash, resp in zip(messages, hashed_messages, cached_responses) if resp is None
+        ]
+        self.stats.total_usage.cache_hits += len(messages) - len(uncached_data)
+
+        # Process uncached messages in batches
+        uncached_responses = self._process_uncached_messages(uncached_data, all_kwargs)
+
+        # Add new responses to cache
+        for resp, (_, hash) in zip(uncached_responses, uncached_data):
+            self._cache_response(resp, hash)
+
+        # Merge all responses in original order and extract outputs
+        all_responses = self._merge_responses(cached_responses, uncached_responses)
+        outputs = [self._get_top_choice(resp) for resp in all_responses]
+        logprobs = (
+            [self._get_top_choice_logprobs(resp) for resp in all_responses] if all_kwargs.get("logprobs") else None
+        )
+
+        return LMOutput(outputs=outputs, logprobs=logprobs)
+
+    def _process_uncached_messages(self, uncached_data, all_kwargs):
+        """Processes uncached messages in batches and returns responses."""
+        uncached_responses = []
+        for i in range(0, len(uncached_data), self.max_batch_size):
+            batch = [msg for msg, _ in uncached_data[i : i + self.max_batch_size]]
+            uncached_responses.extend(batch_completion(self.model, batch, drop_params=True, **all_kwargs))
+        return uncached_responses
+
+    def _cache_response(self, response, hash):
+        """Caches a response and updates stats if successful."""
+        if isinstance(response, OpenAIError):
+            raise response
+        self._update_stats(response)
+        self.cache.insert(hash, response)
+
+    def _hash_messages(self, messages: list[dict[str, str]], kwargs: dict[str, Any]) -> str:
+        """Hash messages and kwargs to create a unique key for the cache"""
+        to_hash = str(self.model) + str(messages) + str(kwargs)
+        return hashlib.sha256(to_hash.encode()).hexdigest()
+
+    def _merge_responses(
+        self, cached_responses: list[ModelResponse | None], uncached_responses: list[ModelResponse]
+    ) -> list[ModelResponse]:
+        """Merge cached and uncached responses, maintaining order"""
+        uncached_iter = iter(uncached_responses)
+        return [resp if resp is not None else next(uncached_iter) for resp in cached_responses]
+
+    def _update_stats(self, response: ModelResponse):
+        if not hasattr(response, "usage"):
+            return
+
+        self.stats.total_usage.prompt_tokens += response.usage.prompt_tokens
+        self.stats.total_usage.completion_tokens += response.usage.completion_tokens
+        self.stats.total_usage.total_tokens += response.usage.total_tokens
+
+        try:
+            self.stats.total_usage.total_cost += completion_cost(completion_response=response)
+        except litellm.exceptions.NotFoundError as e:
+            # Sometimes the model's pricing information is not available
+            lotus.logger.debug(f"Error updating completion cost: {e}")
+
+    def _get_top_choice(self, response: ModelResponse) -> str:
+        choice = response.choices[0]
+        assert isinstance(choice, Choices)
+        if choice.message.content is None:
+            raise ValueError(f"No content in response: {response}")
+        return choice.message.content
+
+    def _get_top_choice_logprobs(self, response: ModelResponse) -> list[ChatCompletionTokenLogprob]:
+        choice = response.choices[0]
+        assert isinstance(choice, Choices)
+        logprobs = choice.logprobs["content"]
+        return [ChatCompletionTokenLogprob(**logprob) for logprob in logprobs]
+
+    def format_logprobs_for_cascade(self, logprobs: list[list[ChatCompletionTokenLogprob]]) -> LogprobsForCascade:
+        all_tokens = []
+        all_confidences = []
+        for resp_logprobs in logprobs:
+            tokens = [logprob.token for logprob in resp_logprobs]
+            confidences = [np.exp(logprob.logprob) for logprob in resp_logprobs]
+            all_tokens.append(tokens)
+            all_confidences.append(confidences)
+        return LogprobsForCascade(tokens=all_tokens, confidences=all_confidences)
+
+    def format_logprobs_for_filter_cascade(
+        self, logprobs: list[list[ChatCompletionTokenLogprob]]
+    ) -> LogprobsForFilterCascade:
+        # Get base cascade format first
+        base_cascade = self.format_logprobs_for_cascade(logprobs)
+        all_true_probs = []
+
+        def get_normalized_true_prob(token_probs: dict[str, float]) -> float | None:
+            if "True" in token_probs and "False" in token_probs:
+                true_prob = token_probs["True"]
+                false_prob = token_probs["False"]
+                return true_prob / (true_prob + false_prob)
+            return None
+
+        # Get true probabilities for filter cascade
+        for resp_idx, response_logprobs in enumerate(logprobs):
+            true_prob = None
+            for logprob in response_logprobs:
+                token_probs = {top.token: np.exp(top.logprob) for top in logprob.top_logprobs}
+                true_prob = get_normalized_true_prob(token_probs)
+                if true_prob is not None:
+                    break
+
+            # Default to 1 if "True" in tokens, 0 if not
+            if true_prob is None:
+                true_prob = 1 if "True" in base_cascade.tokens[resp_idx] else 0
+
+            all_true_probs.append(true_prob)
+
+        return LogprobsForFilterCascade(
+            tokens=base_cascade.tokens, confidences=base_cascade.confidences, true_probs=all_true_probs
+        )
+
+    def count_tokens(self, messages: list[dict[str, str]] | str) -> int:
+        """Count tokens in messages using either custom tokenizer or model's default tokenizer"""
+        if isinstance(messages, str):
+            processed_messages = self._remove_image_data(messages) # need to do same if not a string but dict
+            messages = [{"role": "user", "content": processed_messages}]
+
+        custom_tokenizer: dict[str, Any] | None = None
+        if self.tokenizer:
+            custom_tokenizer = dict(type="huggingface_tokenizer", tokenizer=self.tokenizer)
+
+        return token_counter(
+            custom_tokenizer=custom_tokenizer,
+            model=self.model,
+            messages=messages,
+        )
+        
+
+
+    def print_total_usage(self):
+        print(f"Total cost: ${self.stats.total_usage.total_cost:.6f}")
+        print(f"Total prompt tokens: {self.stats.total_usage.prompt_tokens}")
+        print(f"Total completion tokens: {self.stats.total_usage.completion_tokens}")
+        print(f"Total tokens: {self.stats.total_usage.total_tokens}")
+        print(f"Total cache hits: {self.stats.total_usage.cache_hits}")
+
+    def reset_stats(self):
+        self.stats = LMStats(
+            total_usage=LMStats.TotalUsage(prompt_tokens=0, completion_tokens=0, total_tokens=0, total_cost=0.0)
+        )
+
+    def reset_cache(self, max_size: int | None = None):
+        self.cache.reset(max_size)
 
     def _remove_image_data(self, prompt: Union[str, list]) -> Union[str, list]:
         """
@@ -74,163 +214,4 @@
         elif isinstance(prompt, list):
             return [task_instructions.extract_image_data(p)[1] for p in prompt]
         else:
-            raise ValueError("Prompt must be either a string or a list of strings.")
-=======
-    def __call__(self, messages: list[list[dict[str, str]]], **kwargs: dict[str, Any]) -> LMOutput:
-        all_kwargs = {**self.kwargs, **kwargs}
->>>>>>> 2480012a
-
-        # Set top_logprobs if logprobs requested
-        if all_kwargs.get("logprobs", False):
-            all_kwargs.setdefault("top_logprobs", 10)
-
-        # Check cache and separate cached and uncached messages
-        hashed_messages = [self._hash_messages(msg, all_kwargs) for msg in messages]
-        cached_responses = [self.cache.get(hash) for hash in hashed_messages]
-        uncached_data = [
-            (msg, hash) for msg, hash, resp in zip(messages, hashed_messages, cached_responses) if resp is None
-        ]
-        self.stats.total_usage.cache_hits += len(messages) - len(uncached_data)
-
-        # Process uncached messages in batches
-        uncached_responses = self._process_uncached_messages(uncached_data, all_kwargs)
-
-        # Add new responses to cache
-        for resp, (_, hash) in zip(uncached_responses, uncached_data):
-            self._cache_response(resp, hash)
-
-        # Merge all responses in original order and extract outputs
-        all_responses = self._merge_responses(cached_responses, uncached_responses)
-        outputs = [self._get_top_choice(resp) for resp in all_responses]
-        logprobs = (
-            [self._get_top_choice_logprobs(resp) for resp in all_responses] if all_kwargs.get("logprobs") else None
-        )
-
-        return LMOutput(outputs=outputs, logprobs=logprobs)
-
-    def _process_uncached_messages(self, uncached_data, all_kwargs):
-        """Processes uncached messages in batches and returns responses."""
-        uncached_responses = []
-        for i in range(0, len(uncached_data), self.max_batch_size):
-            batch = [msg for msg, _ in uncached_data[i : i + self.max_batch_size]]
-            uncached_responses.extend(batch_completion(self.model, batch, drop_params=True, **all_kwargs))
-        return uncached_responses
-
-    def _cache_response(self, response, hash):
-        """Caches a response and updates stats if successful."""
-        if isinstance(response, OpenAIError):
-            raise response
-        self._update_stats(response)
-        self.cache.insert(hash, response)
-
-    def _hash_messages(self, messages: list[dict[str, str]], kwargs: dict[str, Any]) -> str:
-        """Hash messages and kwargs to create a unique key for the cache"""
-        to_hash = str(self.model) + str(messages) + str(kwargs)
-        return hashlib.sha256(to_hash.encode()).hexdigest()
-
-    def _merge_responses(
-        self, cached_responses: list[ModelResponse | None], uncached_responses: list[ModelResponse]
-    ) -> list[ModelResponse]:
-        """Merge cached and uncached responses, maintaining order"""
-        uncached_iter = iter(uncached_responses)
-        return [resp if resp is not None else next(uncached_iter) for resp in cached_responses]
-
-    def _update_stats(self, response: ModelResponse):
-        if not hasattr(response, "usage"):
-            return
-
-        self.stats.total_usage.prompt_tokens += response.usage.prompt_tokens
-        self.stats.total_usage.completion_tokens += response.usage.completion_tokens
-        self.stats.total_usage.total_tokens += response.usage.total_tokens
-
-        try:
-            self.stats.total_usage.total_cost += completion_cost(completion_response=response)
-        except litellm.exceptions.NotFoundError as e:
-            # Sometimes the model's pricing information is not available
-            lotus.logger.debug(f"Error updating completion cost: {e}")
-
-    def _get_top_choice(self, response: ModelResponse) -> str:
-        choice = response.choices[0]
-        assert isinstance(choice, Choices)
-        if choice.message.content is None:
-            raise ValueError(f"No content in response: {response}")
-        return choice.message.content
-
-    def _get_top_choice_logprobs(self, response: ModelResponse) -> list[ChatCompletionTokenLogprob]:
-        choice = response.choices[0]
-        assert isinstance(choice, Choices)
-        logprobs = choice.logprobs["content"]
-        return [ChatCompletionTokenLogprob(**logprob) for logprob in logprobs]
-
-    def format_logprobs_for_cascade(self, logprobs: list[list[ChatCompletionTokenLogprob]]) -> LogprobsForCascade:
-        all_tokens = []
-        all_confidences = []
-        for resp_logprobs in logprobs:
-            tokens = [logprob.token for logprob in resp_logprobs]
-            confidences = [np.exp(logprob.logprob) for logprob in resp_logprobs]
-            all_tokens.append(tokens)
-            all_confidences.append(confidences)
-        return LogprobsForCascade(tokens=all_tokens, confidences=all_confidences)
-
-    def format_logprobs_for_filter_cascade(
-        self, logprobs: list[list[ChatCompletionTokenLogprob]]
-    ) -> LogprobsForFilterCascade:
-        # Get base cascade format first
-        base_cascade = self.format_logprobs_for_cascade(logprobs)
-        all_true_probs = []
-
-        def get_normalized_true_prob(token_probs: dict[str, float]) -> float | None:
-            if "True" in token_probs and "False" in token_probs:
-                true_prob = token_probs["True"]
-                false_prob = token_probs["False"]
-                return true_prob / (true_prob + false_prob)
-            return None
-
-        # Get true probabilities for filter cascade
-        for resp_idx, response_logprobs in enumerate(logprobs):
-            true_prob = None
-            for logprob in response_logprobs:
-                token_probs = {top.token: np.exp(top.logprob) for top in logprob.top_logprobs}
-                true_prob = get_normalized_true_prob(token_probs)
-                if true_prob is not None:
-                    break
-
-            # Default to 1 if "True" in tokens, 0 if not
-            if true_prob is None:
-                true_prob = 1 if "True" in base_cascade.tokens[resp_idx] else 0
-
-            all_true_probs.append(true_prob)
-
-        return LogprobsForFilterCascade(
-            tokens=base_cascade.tokens, confidences=base_cascade.confidences, true_probs=all_true_probs
-        )
-
-    def count_tokens(self, messages: list[dict[str, str]] | str) -> int:
-        """Count tokens in messages using either custom tokenizer or model's default tokenizer"""
-        if isinstance(messages, str):
-            messages = [{"role": "user", "content": messages}]
-
-        custom_tokenizer: dict[str, Any] | None = None
-        if self.tokenizer:
-            custom_tokenizer = dict(type="huggingface_tokenizer", tokenizer=self.tokenizer)
-
-        return token_counter(
-            custom_tokenizer=custom_tokenizer,
-            model=self.model,
-            messages=messages,
-        )
-
-    def print_total_usage(self):
-        print(f"Total cost: ${self.stats.total_usage.total_cost:.6f}")
-        print(f"Total prompt tokens: {self.stats.total_usage.prompt_tokens}")
-        print(f"Total completion tokens: {self.stats.total_usage.completion_tokens}")
-        print(f"Total tokens: {self.stats.total_usage.total_tokens}")
-        print(f"Total cache hits: {self.stats.total_usage.cache_hits}")
-
-    def reset_stats(self):
-        self.stats = LMStats(
-            total_usage=LMStats.TotalUsage(prompt_tokens=0, completion_tokens=0, total_tokens=0, total_cost=0.0)
-        )
-
-    def reset_cache(self, max_size: int | None = None):
-        self.cache.reset(max_size)+            raise ValueError("Prompt must be either a string or a list of strings.")