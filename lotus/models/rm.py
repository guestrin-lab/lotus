--- conflicted
+++ resolved
@@ -11,7 +11,6 @@
     #Abstract class for retriever models.
 
     def __init__(self) -> None:
-<<<<<<< HEAD
         pass
 
     @abstractmethod 
@@ -35,85 +34,4 @@
                 queries = queries.tolist()
             # Create embeddings for text queries
             query_vectors = self._embed(queries) 
-        return query_vectors
-    """
-    @abstractmethod
-    def index(self, docs: pd.Series, index_dir: str, **kwargs: dict[str, Any]) -> None:
-        Create index and store it to a directory.
-
-        Args:
-            docs (list[str]): A list of documents to index.
-            index_dir (str): The directory to save the index in.
-        
-        pass
-
-    @abstractmethod
-    def load_index(self, index_dir: str) -> None:
-        Load the index into memory.
-
-        Args:
-            index_dir (str): The directory of where the index is stored.
-        
-        pass
-
-    @abstractmethod
-    def get_vectors_from_index(self, index_dir: str, ids: list[int]) -> NDArray[np.float64]:
-        Get the vectors from the index.
-
-        Args:
-            index_dir (str): Directory of the index.
-            ids (list[int]): The ids of the vectors to retrieve
-
-        Returns:
-            NDArray[np.float64]: The vectors matching the specified ids.
-        
-
-        pass
-
-    @abstractmethod
-    def __call__(
-        self,
-        queries: pd.Series | str | Image.Image | list | NDArray[np.float64],
-        K: int,
-        **kwargs: dict[str, Any],
-    ) -> RMOutput:
-        Run top-k search on the index.
-
-        Args:
-            queries (str | list[str] | NDArray[np.float64]): Either a query or a list of queries or a 2D FP32 array.
-            K (int): The k to use for top-k search.
-            **kwargs (dict[str, Any]): Additional keyword arguments.
-
-        Returns:
-            RMOutput: An RMOutput object containing the distances and indices of the top-k vectors.
-        
-        pass
-    
-        
-        """
-=======
-        pass
-
-    @abstractmethod 
-    def _embed(self, docs:pd.Series | list):
-        pass 
-
-    def __call__(self, docs: pd.Series | list):
-        return self._embed(docs) 
-    
-    def convert_query_to_query_vector(self, queries: Union[pd.Series, str, Image.Image, list, NDArray[np.float64]],
-):
-        if isinstance(queries, (str, Image.Image)):
-            queries = [queries]
-
-        # Handle numpy array queries (pre-computed vectors)
-        if isinstance(queries, np.ndarray):
-            query_vectors = queries
-        else:
-            # Convert queries to list if needed
-            if isinstance(queries, pd.Series):
-                queries = queries.tolist()
-            # Create embeddings for text queries
-            query_vectors = self._embed(queries) 
-        return query_vectors
->>>>>>> 6b9bcfa5
+        return query_vectors